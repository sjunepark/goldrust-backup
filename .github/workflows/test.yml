--- conflicted
+++ resolved
@@ -1,11 +1,8 @@
 env:
   RUST_LOG: ${{ vars.RUST_LOG }}
-<<<<<<< HEAD
   GOLDRUST_DIR: ${{ vars.GOLDRUST_DIR }}
   GOLDRUST_ALLOW_EXTERNAL_API_CALL: ${{ vars.GOLDRUST_ALLOW_EXTERNAL_API_CALL }}
   GOLDRUST_UPDATE_GOLDEN_FILES: ${{ vars.GOLDRUST_UPDATE_GOLDEN_FILES }}
-=======
->>>>>>> bf194402
 
 # This is the main CI workflow that runs the test suite on all pushes to main and all pull requests.
 # It runs the following jobs:
@@ -100,13 +97,7 @@
     strategy:
       fail-fast: false
       matrix:
-<<<<<<< HEAD
-        os: [ macos-latest, windows-latest ]
-=======
-        # Removed `windows-latest` due to `libsql-sys` not being compatible.
-        # [Related issue](https://github.com/tursodatabase/libsql/issues/1763)
-        os: [ macos-latest ]
->>>>>>> bf194402
+        os: [macos-latest, windows-latest]
     steps:
       # if your project needs OpenSSL, uncomment this to fix Windows builds.
       # it's commented out by default as the install command takes 5-10m.

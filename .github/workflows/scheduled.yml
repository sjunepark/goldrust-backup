env:
  RUST_LOG: ${{ vars.RUST_LOG }}
<<<<<<< HEAD
  GOLDRUST_DIR: ${{ vars.GOLDRUST_DIR }}
  GOLDRUST_ALLOW_EXTERNAL_API_CALL: ${{ vars.GOLDRUST_ALLOW_EXTERNAL_API_CALL }}
  GOLDRUST_UPDATE_GOLDEN_FILES: ${{ vars.GOLDRUST_UPDATE_GOLDEN_FILES }}
=======
>>>>>>> bf194402

# Run scheduled (rolling) jobs on a nightly basis, as your crate may break independently of any
# given PR. E.g., updates to rust nightly and updates to this crates dependencies. See check.yml for
# information about how the concurrency cancellation and workflow triggering works
permissions:
  contents: read
on:
  push:
    branches: [ main ]
  pull_request:
  schedule:
    - cron: '7 7 * * *'
concurrency:
  group: ${{ github.workflow }}-${{ github.head_ref || github.run_id }}
  cancel-in-progress: true
name: rolling
jobs:
  # https://twitter.com/mycoliza/status/1571295690063753218
  nightly:
    runs-on: ubuntu-latest
    name: ubuntu / nightly
    steps:
      - uses: actions/checkout@v4
        with:
          submodules: true
      - name: Install nightly
        uses: dtolnay/rust-toolchain@nightly
      - name: cargo generate-lockfile
        if: hashFiles('Cargo.lock') == ''
        run: cargo generate-lockfile
      - name: cargo install nextest
        uses: taiki-e/install-action@nextest
      - name: cargo nextest run
        run: cargo nextest run --locked --workspace --all-features --all-targets
  # https://twitter.com/alcuadrado/status/1571291687837732873
  update:
    # This action checks that updating the dependencies of this crate to the latest available that
    # satisfy the versions in Cargo.toml does not break this crate. This is important as consumers
    # of this crate will generally use the latest available crates. This is subject to the standard
    # Cargo semver rules (i.e cargo does not update to a new major version unless explicitly told
    # to).
    runs-on: ubuntu-latest
    name: ubuntu / beta / updated
    # There's no point running this if no Cargo.lock was checked in in the first place, since we'd
    # just redo what happened in the regular test job. Unfortunately, hashFiles only works in if on
    # steps, so we repeat it.
    steps:
      - uses: actions/checkout@v4
        with:
          submodules: true
      - name: Install beta
        if: hashFiles('Cargo.lock') != ''
        uses: dtolnay/rust-toolchain@stable
      - name: cargo update
        if: hashFiles('Cargo.lock') != ''
        run: cargo update
      - name: cargo install nextest
        uses: taiki-e/install-action@nextest
      - name: cargo nextest run
        if: hashFiles('Cargo.lock') != ''
        run: cargo nextest run --locked --workspace --all-features --all-targets
        env:
          RUSTFLAGS: -D deprecated<|MERGE_RESOLUTION|>--- conflicted
+++ resolved
@@ -1,11 +1,8 @@
 env:
   RUST_LOG: ${{ vars.RUST_LOG }}
-<<<<<<< HEAD
   GOLDRUST_DIR: ${{ vars.GOLDRUST_DIR }}
   GOLDRUST_ALLOW_EXTERNAL_API_CALL: ${{ vars.GOLDRUST_ALLOW_EXTERNAL_API_CALL }}
   GOLDRUST_UPDATE_GOLDEN_FILES: ${{ vars.GOLDRUST_UPDATE_GOLDEN_FILES }}
-=======
->>>>>>> bf194402
 
 # Run scheduled (rolling) jobs on a nightly basis, as your crate may break independently of any
 # given PR. E.g., updates to rust nightly and updates to this crates dependencies. See check.yml for
